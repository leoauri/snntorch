import torch
import torch.nn as nn


class LeakyParallel(nn.Module):
    """
    A parallel implementation of the Leaky neuron with a fused input linear layer.
    All time steps are passed to the input at once.
    This implementation uses `torch.nn.RNN` to accelerate the implementation.

    First-order leaky integrate-and-fire neuron model.
    Input is assumed to be a current injection.
    Membrane potential decays exponentially with rate beta.
    For :math:`U[T] > U_{\\rm thr} ⇒ S[T+1] = 1`.

    .. math::

            U[t+1] = βU[t] + I_{\\rm in}[t+1]


    * :math:`I_{\\rm in}` - Input current
    * :math:`U` - Membrane potential
    * :math:`U_{\\rm thr}` - Membrane threshold
    * :math:`β` - Membrane potential decay rate

    Several differences between `LeakyParallel` and `Leaky` include:
<<<<<<< HEAD

    * Negative hidden states are clipped due to the forced ReLU operation in RNN
    * Linear weights are included in addition to recurrent weights
    * `beta` is clipped between [0,1] and cloned to `weight_hh_l` only upon layer initialization. It is unused otherwise
    * There is no explicit reset mechanism
    * Several functions such as `init_hidden`, `output`, `inhibition`, and `state_quant` are unavailable in `LeakyParallel`
    * Only the output spike is returned. Membrane potential is not accessible by default
    * RNN uses a hidden matrix of size (num_hidden, num_hidden) to transform the hidden state vector. This would 'leak' the membrane potential between LIF neurons, and so the hidden matrix is forced to a diagonal matrix by default. This can be disabled by setting `weight_hh_enable=True`.
=======
    
    * Negative hidden states are clipped due to the 
        forced ReLU operation in RNN.
    * Linear weights are included in addition to 
        recurrent weights.
    * `beta` is clipped between [0,1] and cloned to 
        `weight_hh_l` only upon layer initialization. 
        It is unused otherwise.
    * There is no explicit reset mechanism.
    * Several functions such as `init_hidden`, `output`, 
        `inhibition`, and `state_quant` are unavailable 
        in `LeakyParallel`.
    * Only the output spike is returned. Membrane potential
        is not accessible by default.
    * RNN uses a hidden matrix of size (num_hidden, num_hidden)
        to transform the hidden state vector. This would 'leak' 
        the membrane potential between LIF neurons, and so the 
        hidden matrix is forced to a diagonal matrix by default. 
        This can be disabled by setting `weight_hh_enable=True`.
>>>>>>> 8e5962f7

    Example::

        import torch
        import torch.nn as nn
        import snntorch as snn

        beta = 0.5
        num_inputs = 784
        num_hidden = 128
        num_outputs = 10
        batch_size = 128
        x = torch.rand((num_steps, batch_size, num_inputs))

        # Define Network
        class Net(nn.Module):
            def __init__(self):
                super().__init__()

                # initialize layers
                self.lif1 = snn.LeakyParallel(input_size=num_inputs, hidden_size=num_hidden) # randomly initialize recurrent weights
                self.lif2 = snn.LeakyParallel(input_size=num_hidden, hidden_size=num_outputs, beta=beta, learn_beta=True) # learnable recurrent weights initialized at beta

            def forward(self, x):
                spk1 = self.lif1(x)
                spk2 = self.lif2(spk1)
                return spk2


    :param input_size: The number of expected features in the input `x`
    :type input_size: int

    :param hidden_size: The number of features in the hidden state `h`
    :type hidden_size: int

    :param beta: membrane potential decay rate. Clipped between 0 and 1
        during the forward-pass. May be a single-valued tensor (i.e., equal
        decay rate for all neurons in a layer), or multi-valued (one weight per
        neuron). If left unspecified, then the decay rates will be randomly initialized based on PyTorch's initialization for RNN. Defaults to None
    :type beta: float or torch.tensor, optional

    :param bias: If `False`, then the layer does not use bias weights `b_ih` and `b_hh`. Defaults to True
    :type bias: Bool, optional

    :param threshold: Threshold for :math:`mem` to reach in order to
        generate a spike `S=1`. Defaults to 1
    :type threshold: float, optional

    :param dropout: If non-zero, introduces a Dropout layer on the RNN output with dropout probability equal to dropout. Defaults to 0
    :type dropout: float, optional

    :param spike_grad: Surrogate gradient for the term dS/dU. Defaults to
        None (corresponds to ATan surrogate gradient. See
        `snntorch.surrogate` for more options)
    :type spike_grad: surrogate gradient function from snntorch.surrogate,
        optional

    :param surrogate_disable: Disables surrogate gradients regardless of
        `spike_grad` argument. Useful for ONNX compatibility. Defaults
        to False
    :type surrogate_disable: bool, Optional

    :param learn_beta: Option to enable learnable beta. Defaults to False
    :type learn_beta: bool, optional

    :param learn_threshold: Option to enable learnable threshold. Defaults
        to False
    :type learn_threshold: bool, optional

    :param weight_hh_enable: Option to set the hidden matrix to be dense or
        diagonal. Diagonal (i.e., False) adheres to how a LIF neuron works.
        Dense (True) would allow the membrane potential of one LIF neuron to
        influence all others, and follow the RNN default implementation. Defaults to False
    :type weight_hh_enable: bool, optional


    Inputs: \\input_
        - **input_** of shape of  shape `(L, H_{in})` for unbatched input,
            or `(L, N, H_{in})` containing the features of the input sequence.

    Outputs: spk
        - **spk** of shape `(L, batch, input_size)`: tensor containing the
            output spikes.

    where:

<<<<<<< HEAD
    `L = sequence length`

    `N = batch size`
=======
   * **`L** = sequence length`
    
   * **`N** = batch size`
>>>>>>> 8e5962f7

   * **`H_{in}** = input_size`

   * **`H_{out}** = hidden_size`

    Learnable Parameters:
        - **rnn.weight_ih_l** (torch.Tensor) - the learnable input-hidden 
            weights of shape (hidden_size, input_size).
        - **rnn.weight_hh_l** (torch.Tensor) - the learnable hidden-hidden
            weights of the k-th layer which are sampled from `beta` of shape 
            (hidden_size, hidden_size).
        - **bias_ih_l** - the learnable input-hidden bias of the k-th layer, 
            of shape (hidden_size).
        - **bias_hh_l** - the learnable hidden-hidden bias of the k-th layer, 
            of shape (hidden_size).
        - **threshold** (torch.Tensor) - optional learnable thresholds must be 
            manually passed in, of shape `1` or`` (input_size).
        - **graded_spikes_factor** (torch.Tensor) - optional learnable graded 
            spike factor.

    """

    def __init__(
        self,
        input_size,
        hidden_size,
        beta=None,
        bias=True,
        threshold=1.0,
        dropout=0.0,
        spike_grad=None,
        surrogate_disable=False,
        learn_beta=False,
        learn_threshold=False,
        graded_spikes_factor=1.0,
        learn_graded_spikes_factor=False,
        weight_hh_enable=False,
        device=None,
        dtype=None,
    ):
        super().__init__()

        self.rnn = nn.RNN(
            input_size,
            hidden_size,
            num_layers=1,
            nonlinearity="relu",
            bias=bias,
            batch_first=False,
            dropout=dropout,
            device=device,
            dtype=dtype,
        )

        self._beta_buffer(beta, learn_beta)
        self.hidden_size = hidden_size

        if self.beta is not None:
            self.beta = self.beta.clamp(0, 1)

        if spike_grad is None:
            self.spike_grad = self.ATan.apply
        else:
            self.spike_grad = spike_grad

        self._beta_to_weight_hh()
        if weight_hh_enable is False:
            # Initial gradient and weights of w_hh are made diagonal
            self.weight_hh_enable()
            # Register a gradient hook to clamp out non-diagonal matrices in backward pass
            if learn_beta:
                self.rnn.weight_hh_l0.register_hook(self.grad_hook)

        if not learn_beta:
            # Make the weights non-learnable
            self.rnn.weight_hh_l0.requires_grad_(False)

        self._threshold_buffer(threshold, learn_threshold)
        self._graded_spikes_buffer(
            graded_spikes_factor, learn_graded_spikes_factor
        )

        self.surrogate_disable = surrogate_disable
        if self.surrogate_disable:
            self.spike_grad = self._surrogate_bypass

    def forward(self, input_):
        mem = self.rnn(input_)
        # mem[0] contains relu'd outputs, mem[1] contains final hidden state
        mem_shift = mem[0] - self.threshold  # self.rnn.weight_hh_l0
        spk = self.spike_grad(mem_shift)
        spk = spk * self.graded_spikes_factor
        return spk

    @staticmethod
    def _surrogate_bypass(input_):
        return (input_ > 0).float()

    @staticmethod
    class ATan(torch.autograd.Function):
        """
        Surrogate gradient of the Heaviside step function.

        **Forward pass:** Heaviside step function shifted.

            .. math::

                S=\\begin{cases} 1 & \\text{if U ≥ U$_{\\rm thr}$} \\\\
                0 & \\text{if U < U$_{\\rm thr}$}
                \\end{cases}

        **Backward pass:** Gradient of shifted arc-tan function.

            .. math::

                    S&≈\\frac{1}{π}\\text{arctan}(πU \\frac{α}{2}) \\\\
                    \\frac{∂S}{∂U}&=\\frac{1}{π}\
                    \\frac{1}{(1+(πU\\frac{α}{2})^2)}


        :math:`alpha` defaults to 2, and can be modified by calling
        ``surrogate.atan(alpha=2)``.

        Adapted from:

        *W. Fang, Z. Yu, Y. Chen, T. Masquelier, T. Huang, Y. Tian (2021)
        Incorporating Learnable Membrane Time Constants to Enhance Learning
        of Spiking Neural Networks. Proc. IEEE/CVF Int. Conf. Computer
        Vision (ICCV), pp. 2661-2671.*"""

        @staticmethod
        def forward(ctx, input_, alpha=2.0):
            ctx.save_for_backward(input_)
            ctx.alpha = alpha
            out = (input_ > 0).float()
            return out

        @staticmethod
        def backward(ctx, grad_output):
            (input_,) = ctx.saved_tensors
            grad_input = grad_output.clone()
            grad = (
                ctx.alpha
                / 2
                / (1 + (torch.pi / 2 * ctx.alpha * input_).pow_(2))
                * grad_input
            )
            return grad, None

    def weight_hh_enable(self):
        mask = torch.eye(self.hidden_size, self.hidden_size)
        self.rnn.weight_hh_l0.data = self.rnn.weight_hh_l0.data * mask

    def grad_hook(self, grad):
        device = grad.device
        # Create a mask that is 1 on the diagonal and 0 elsewhere
        mask = torch.eye(self.hidden_size, self.hidden_size, device=device)
        # Use the mask to zero out non-diagonal elements of the gradient
        return grad * mask

    def _beta_to_weight_hh(self):
        with torch.no_grad():
            if self.beta is not None:
                # Set all weights to the scalar value of self.beta
                if isinstance(self.beta, float) or isinstance(self.beta, int):
                    self.rnn.weight_hh_l0.fill_(self.beta)
                elif isinstance(self.beta, torch.Tensor) or isinstance(
                    self.beta, torch.FloatTensor
                ):
                    if len(self.beta) == 1:
                        self.rnn.weight_hh_l0.fill_(self.beta[0])
                elif len(self.beta) == self.hidden_size:
                    # Replace each value with the corresponding value in self.beta
                    for i in range(self.hidden_size):
                        self.rnn.weight_hh_l0.data[i].fill_(self.beta[i])
                else:
                    raise ValueError(
                        "Beta must be either a single value or of length 'hidden_size'."
                    )

    def _beta_buffer(self, beta, learn_beta):
        if not isinstance(beta, torch.Tensor):
            if beta is not None:
                beta = torch.as_tensor([beta])  # TODO: or .tensor() if no copy
        self.register_buffer("beta", beta)

    def _graded_spikes_buffer(
        self, graded_spikes_factor, learn_graded_spikes_factor
    ):
        if not isinstance(graded_spikes_factor, torch.Tensor):
            graded_spikes_factor = torch.as_tensor(graded_spikes_factor)
        if learn_graded_spikes_factor:
            self.graded_spikes_factor = nn.Parameter(graded_spikes_factor)
        else:
            self.register_buffer("graded_spikes_factor", graded_spikes_factor)

    def _threshold_buffer(self, threshold, learn_threshold):
        if not isinstance(threshold, torch.Tensor):
            threshold = torch.as_tensor(threshold)
        if learn_threshold:
            self.threshold = nn.Parameter(threshold)
        else:
            self.register_buffer("threshold", threshold)<|MERGE_RESOLUTION|>--- conflicted
+++ resolved
@@ -5,7 +5,7 @@
 class LeakyParallel(nn.Module):
     """
     A parallel implementation of the Leaky neuron with a fused input linear layer.
-    All time steps are passed to the input at once.
+    All time steps are passed to the input at once. 
     This implementation uses `torch.nn.RNN` to accelerate the implementation.
 
     First-order leaky integrate-and-fire neuron model.
@@ -24,16 +24,6 @@
     * :math:`β` - Membrane potential decay rate
 
     Several differences between `LeakyParallel` and `Leaky` include:
-<<<<<<< HEAD
-
-    * Negative hidden states are clipped due to the forced ReLU operation in RNN
-    * Linear weights are included in addition to recurrent weights
-    * `beta` is clipped between [0,1] and cloned to `weight_hh_l` only upon layer initialization. It is unused otherwise
-    * There is no explicit reset mechanism
-    * Several functions such as `init_hidden`, `output`, `inhibition`, and `state_quant` are unavailable in `LeakyParallel`
-    * Only the output spike is returned. Membrane potential is not accessible by default
-    * RNN uses a hidden matrix of size (num_hidden, num_hidden) to transform the hidden state vector. This would 'leak' the membrane potential between LIF neurons, and so the hidden matrix is forced to a diagonal matrix by default. This can be disabled by setting `weight_hh_enable=True`.
-=======
     
     * Negative hidden states are clipped due to the 
         forced ReLU operation in RNN.
@@ -53,7 +43,6 @@
         the membrane potential between LIF neurons, and so the 
         hidden matrix is forced to a diagonal matrix by default. 
         This can be disabled by setting `weight_hh_enable=True`.
->>>>>>> 8e5962f7
 
     Example::
 
@@ -80,9 +69,9 @@
             def forward(self, x):
                 spk1 = self.lif1(x)
                 spk2 = self.lif2(spk1)
-                return spk2
-
-
+                return spk2     
+
+        
     :param input_size: The number of expected features in the input `x`
     :type input_size: int
 
@@ -123,32 +112,26 @@
         to False
     :type learn_threshold: bool, optional
 
-    :param weight_hh_enable: Option to set the hidden matrix to be dense or
-        diagonal. Diagonal (i.e., False) adheres to how a LIF neuron works.
-        Dense (True) would allow the membrane potential of one LIF neuron to
+    :param weight_hh_enable: Option to set the hidden matrix to be dense or 
+        diagonal. Diagonal (i.e., False) adheres to how a LIF neuron works. 
+        Dense (True) would allow the membrane potential of one LIF neuron to 
         influence all others, and follow the RNN default implementation. Defaults to False
     :type weight_hh_enable: bool, optional
 
 
     Inputs: \\input_
-        - **input_** of shape of  shape `(L, H_{in})` for unbatched input,
-            or `(L, N, H_{in})` containing the features of the input sequence.
+        - **input_** of shape of  shape `(L, H_{in})` for unbatched input, 
+            or `(L, N, H_{in})` containing the features of the input sequence. 
 
     Outputs: spk
         - **spk** of shape `(L, batch, input_size)`: tensor containing the
             output spikes.
-
+        
     where:
 
-<<<<<<< HEAD
-    `L = sequence length`
-
-    `N = batch size`
-=======
    * **`L** = sequence length`
     
    * **`N** = batch size`
->>>>>>> 8e5962f7
 
    * **`H_{in}** = input_size`
 
