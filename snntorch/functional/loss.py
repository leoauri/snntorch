import torch
from torch._C import Value
import torch.nn as nn
from snntorch import spikegen

###############################################################
# When adding new loss/reg functions, update criterion_dict   #
#                and reg_dict in backprop.py                  #
###############################################################


dtype = torch.float


class LossFunctions:
    def __init__(self, reduction, weight):
        self.reduction = reduction
        self.weight = weight

    def __call__(self, spk_out, targets):
        loss = self._compute_loss(spk_out, targets)
        return self._reduce(loss)

    def _prediction_check(self, spk_out):
        device = spk_out.device

        num_steps = spk_out.size(0)
        num_outputs = spk_out.size(-1)

        return device, num_steps, num_outputs

    def _population_code(self, spk_out, num_classes, num_outputs):
        """Count up spikes sequentially from output classes."""
        if not num_classes:
            raise Exception(
                "``num_classes`` must be specified if "
                "``population_code=True``."
            )
        if num_outputs % num_classes:
            raise Exception(
                f"``num_outputs {num_outputs} must be a factor "
                f"of num_classes {num_classes}."
            )
        device = spk_out.device
        pop_code = torch.zeros(tuple([spk_out.size(1)] + [num_classes])).to(
            device
        )
        for idx in range(num_classes):
            pop_code[:, idx] = (
                spk_out[
                    :,
                    :,
                    int(num_outputs * idx / num_classes) : int(
                        num_outputs * (idx + 1) / num_classes
                    ),
                ]
                .sum(-1)
                .sum(0)
            )
        return pop_code

    def _intermediate_reduction(self):
        return self.reduction if self.weight is None else "none"

    def _reduce(self, loss):
        # if reduction was delayed due to weight
        requires_reduction = (
            self.weight is not None and self.reduction == "mean"
        )
        return loss.mean() if requires_reduction else loss


class ce_rate_loss(LossFunctions):
    """Cross Entropy Spike Rate Loss.
    When called, the spikes at each time step are sequentially passed
    through the Cross Entropy Loss function.
    This criterion combines log_softmax and NLLLoss in a single function.
    The losses are accumulated over time steps to give the final loss.
    The Cross Entropy Loss encourages the correct class to fire at all
    time steps, and aims to suppress incorrect classes from firing.

    The Cross Entropy Rate Loss applies the Cross Entropy function at
    every time step. In contrast, the Cross Entropy Count Loss accumulates
    spikes first, and applies Cross Entropy Loss only once.


    Example::

        import snntorch.functional as SF

        loss_fn = SF.ce_rate_loss()
        loss = loss_fn(outputs, targets)

    :return: Loss
    :rtype: torch.Tensor (single element)

    """

<<<<<<< HEAD
    def __init__(self, reduction="mean", weight=None):
=======
    def __init__(self, population_code=False, num_classes=False, reduction='mean', weight=None):
>>>>>>> 8e5962f7
        super().__init__(reduction=reduction, weight=weight)
        self.population_code = population_code
        self.num_classes = num_classes
        self.__name__ = "ce_rate_loss"

    def _compute_loss(self, spk_out, targets):
        device, num_steps, num_outputs = self._prediction_check(spk_out)
        log_softmax_fn = nn.LogSoftmax(dim=-1)
<<<<<<< HEAD
        loss_fn = nn.NLLLoss(
            reduction=self._intermediate_reduction(), weight=self.weight
        )
=======
>>>>>>> 8e5962f7

        if self.population_code:
            for idx in range(self.num_classes):
                spk_out[
                        :,
                        :,
                        int(num_outputs * idx / self.num_classes) : int(
                            num_outputs * (idx + 1) / self.num_classes
                        ),
                    ]
            weights = torch.Tensor([self.weight[0] if i < int(num_outputs/self.num_classes) else self.weight[1] for i in range(num_outputs) ]).to(device)
            loss_fn = nn.NLLLoss(reduction=self._intermediate_reduction(), weight=weights)
        else:
            loss_fn = nn.NLLLoss(reduction=self._intermediate_reduction(), weight=self.weight)
            
        log_p_y = log_softmax_fn(spk_out)
<<<<<<< HEAD

        loss_shape = (
            (spk_out.size(1))
            if self._intermediate_reduction() == "none"
            else (1)
        )
=======
        loss_shape = (spk_out.size(1)) if self._intermediate_reduction() == 'none' else (1)
>>>>>>> 8e5962f7
        loss = torch.zeros(loss_shape, dtype=dtype, device=device)

        for step in range(num_steps):
            loss += loss_fn(log_p_y[step], targets)

        return loss / num_steps


class ce_count_loss(LossFunctions):
    """Cross Entropy Spike Count Loss.

    The spikes at each time step [num_steps x batch_size x num_outputs]
    are accumulated and then passed through the Cross Entropy Loss function.
    This criterion combines log_softmax and NLLLoss in a single function.
    The Cross Entropy Loss encourages the correct class to fire at all
    time steps, and aims to suppress incorrect classes from firing.

    The Cross Entropy Count Loss accumulates spikes first, and applies
    Cross Entropy Loss only once.
    In contrast, the Cross Entropy Rate Loss applies the Cross Entropy
    function at every time step.

    Example::

        import snntorch.functional as SF

        # if not using population codes (i.e., more output neurons than
        there are classes)
        loss_fn = ce_count_loss()
        loss = loss_fn(spk_out, targets)

        # if using population codes; e.g., 200 output neurons, 10 output
        classes --> 20 output neurons p/class
        loss_fn = ce_count_loss(population_code=True, num_classes=10)
        loss = loss_fn(spk_out, targets)

    :param population_code: Specify if a population code is applied, i.e.,
        the number of outputs is greater than the number of classes. Defaults
        to ``False``
    :type population_code: bool, optional

    :param num_classes: Number of output classes must be specified if
        ``population_code=True``. Must be a factor of the number of output
        neurons if population code is enabled. Defaults to ``False``
    :type num_classes: int, optional

    :return: Loss
    :rtype: torch.Tensor (single element)

    """

    def __init__(
        self,
        population_code=False,
        num_classes=False,
        reduction="mean",
        weight=None,
    ):
        super().__init__(reduction=reduction, weight=weight)
        self.population_code = population_code
        self.num_classes = num_classes
        self.__name__ = "ce_count_loss"

    def _compute_loss(self, spk_out, targets):
        log_softmax_fn = nn.LogSoftmax(dim=-1)
        loss_fn = nn.NLLLoss(
            reduction=self._intermediate_reduction(), weight=self.weight
        )

        if self.population_code:
            _, _, num_outputs = self._prediction_check(spk_out)
            spike_count = self._population_code(
                spk_out, self.num_classes, num_outputs
            )
        else:
            spike_count = torch.sum(spk_out, 0)  # B x C
        log_p_y = log_softmax_fn(spike_count)

        loss = loss_fn(log_p_y, targets)

        return loss


class ce_max_membrane_loss(LossFunctions):
    """Cross Entropy Max Membrane Loss.
    When called, the maximum membrane potential value for each output
    neuron is sampled and passed through the Cross Entropy Loss Function.
    This criterion combines log_softmax and NLLLoss in a single function.
    The Cross Entropy Loss encourages the maximum membrane potential of
    the correct class to increase, while suppressing the maximum membrane
    potential of incorrect classes.
    This function is adopted from SpyTorch by Friedemann Zenke.

    Example::

        import snntorch.functional as SF

        loss_fn = SF.ce_max_membrane_loss()
        loss = loss_fn(outputs, targets)

    :param mem_out: The output tensor of the SNN's membrane potential,
        of the dimension timestep * batch_size * num_output_neurons
    :type mem_out: torch.Tensor
    :param targets: The tensor containing the targets of the current
        mini-batch, of the dimension batch_size
    :type targets: torch.Tensor

    :return: Loss
    :rtype: torch.Tensor (single element)

    """

    def __init__(self, reduction="mean", weight=None):
        super().__init__(reduction=reduction, weight=weight)
        self.__name__ = "ce_max_membrane_loss"

    def _compute_loss(self, mem_out, targets):
        log_softmax_fn = nn.LogSoftmax(dim=-1)
        loss_fn = nn.NLLLoss(
            reduction=self._intermediate_reduction(), weight=self.weight
        )

        max_mem_out, _ = torch.max(mem_out, 0)
        log_p_y = log_softmax_fn(max_mem_out)

        loss = loss_fn(log_p_y, targets)

        return loss


class mse_count_loss(LossFunctions):
    """Mean Square Error Spike Count Loss.
    When called, the total spike count is accumulated over time for
    each neuron.
    The target spike count for correct classes is set to
    (num_steps * correct_rate), and for incorrect classes
    (num_steps * incorrect_rate).
    The spike counts and target spike counts are then applied to a
     Mean Square Error Loss Function.
    This function is adopted from SLAYER by Sumit Bam Shrestha and
    Garrick Orchard.

    Example::

        import snntorch.functional as SF

        loss_fn = SF.mse_count_loss(correct_rate=0.75, incorrect_rate=0.25)
        loss = loss_fn(outputs, targets)


    :param correct_rate: Firing frequency of correct class as a ratio, e.g.,
        ``1`` promotes firing at every step; ``0.5`` promotes firing at 50% of
        steps, ``0`` discourages any firing, defaults to ``1``
    :type correct_rate: float, optional

    :param incorrect_rate: Firing frequency of incorrect class(es) as a
        ratio, e.g., ``1`` promotes firing at every step; ``0.5`` promotes
        firing at 50% of steps, ``0`` discourages any firing, defaults to ``1``
    :type incorrect_rate: float, optional

    :param population_code: Specify if a population code is applied, i.e., the
        number of outputs is greater than the number of classes. Defaults to
        ``False``
    :type population_code: bool, optional

    :param num_classes: Number of output classes must be specified if
        ``population_code=True``. Must be a factor of the number of output
        neurons if population code is enabled. Defaults to ``False``
    :type num_classes: int, optional

    :return: Loss
    :rtype: torch.Tensor (single element)

    """

    def __init__(
        self,
        correct_rate=1,
        incorrect_rate=0,
        population_code=False,
        num_classes=False,
        reduction="mean",
        weight=None,
    ):
        super().__init__(reduction=reduction, weight=weight)
        self.correct_rate = correct_rate
        self.incorrect_rate = incorrect_rate
        self.population_code = population_code
        self.num_classes = num_classes
        self.__name__ = "mse_count_loss"

    def _compute_loss(self, spk_out, targets):
        _, num_steps, num_outputs = self._prediction_check(spk_out)
        loss_fn = nn.MSELoss(reduction=self._intermediate_reduction())

        if not self.population_code:

            # generate ideal spike-count in C sized vector
            on_target = int(num_steps * self.correct_rate)
            off_target = int(num_steps * self.incorrect_rate)
            spike_count_target = spikegen.targets_convert(
                targets,
                num_classes=num_outputs,
                on_target=on_target,
                off_target=off_target,
            )

            spike_count = torch.sum(spk_out, 0)  # B x C

        else:
            on_target = int(
                num_steps
                * self.correct_rate
                * (num_outputs / self.num_classes)
            )
            off_target = int(
                num_steps
                * self.incorrect_rate
                * (num_outputs / self.num_classes)
            )
            spike_count_target = spikegen.targets_convert(
                targets,
                num_classes=self.num_classes,
                on_target=on_target,
                off_target=off_target,
            )
            spike_count = self._population_code(
                spk_out, self.num_classes, num_outputs
            )

        loss = loss_fn(spike_count, spike_count_target)

        if self.weight is not None:
            loss = loss * self.weight[targets]

        return loss / num_steps


class mse_membrane_loss(LossFunctions):
    """Mean Square Error Membrane Loss.
    When called, pass the output membrane of shape [num_steps x batch_size x
    num_outputs] and the target tensor of membrane potential.
    The membrane potential and target are then applied to a Mean Square Error
    Loss Function.
    This function is adopted from Spike-Op by Jason K. Eshraghian.

    Example::

        import snntorch.functional as SF

        # if targets are the same at each time-step
        loss_fn = mse_membrane_loss(time_var_targets=False)
        loss = loss_fn(outputs, targets)

        # if targets are time-varying
        loss_fn = mse_membrane_loss(time_var_targets=True)
        loss = loss_fn(outputs, targets)

    :param time_var_targets: Specifies whether the targets are time-varying,
        defaults to ``False``
    :type correct_rate: bool, optional

    :param on_target: Specify target membrane potential for correct class,
        defaults to ``1``
    :type on_target: float, optional

    :param off_target: Specify target membrane potential for incorrect class,
        defaults to ``0``
    :type off_target: float, optional

    :return: Loss
    :rtype: torch.Tensor (single element)

    """

    #  to-do: add **kwargs to modify other keyword args in
    #  spikegen.targets_convert
    def __init__(
        self,
        time_var_targets=False,
        on_target=1,
        off_target=0,
        reduction="mean",
        weight=None,
    ):
        super().__init__(reduction=reduction, weight=weight)
        self.time_var_targets = time_var_targets
        self.on_target = on_target
        self.off_target = off_target
        self.__name__ = "mse_membrane_loss"

    def _compute_loss(self, mem_out, targets):
        device, num_steps, num_outputs = self._prediction_check(mem_out)
        targets_spikes = spikegen.targets_convert(
            targets,
            num_classes=num_outputs,
            on_target=self.on_target,
            off_target=self.off_target,
        )

        loss_shape = (
            mem_out[0].shape
            if self._intermediate_reduction() == "none"
            else (1)
        )
        loss = torch.zeros(loss_shape, dtype=dtype, device=device)

        loss_fn = nn.MSELoss(reduction=self._intermediate_reduction())

        if self.time_var_targets:
            for step in range(num_steps):
                loss += loss_fn(mem_out[step], targets_spikes[step])
        else:
            for step in range(num_steps):
                loss += loss_fn(mem_out[step], targets_spikes)

        if self.weight is not None:
            loss = loss * self.weight[targets]

        return loss / num_steps


# Uses a sign estimator - approximates leaky as gradient is undefined.
# for neurons with defined gradients, this leads to an approximation.

# Use labels by default unless target_is_time = True
class SpikeTime(nn.Module):
    """Used by ce_temporal_loss and mse_temporal_loss to convert spike
    outputs into spike times."""

    def __init__(
        self,
        target_is_time=False,
        on_target=0,
        off_target=-1,
        tolerance=0,
        multi_spike=False,
    ):
        super().__init__()

        self.target_is_time = target_is_time
        self.tolerance = tolerance
        self.tolerance_fn = self.Tolerance.apply
        self.multi_spike = multi_spike

        if not self.target_is_time:
            self.on_target = on_target
            self.off_target = off_target  # override this with final step

        # function used to extract the first F spike times. If
        # multi_spike=False, F=1.
        if self.multi_spike:
            self.first_spike_fn = self.MultiSpike.apply
        else:
            self.first_spike_fn = self.FirstSpike.apply

    # spiking output from final layer is a recording: T x B x N
    # targets can either be labels or spike times
    def forward(self, spk_out, targets):
        self.device, num_steps, num_outputs = self._prediction_check(spk_out)

        # convert labels to spike times
        if not self.target_is_time:
            targets = self.labels_to_spike_times(targets, num_outputs)

        # convert negative spike times to time steps: -1 -->
        # ( num_steps+ (-1) )
        targets[targets < 0] = spk_out.size(0) + targets[targets < 0]

        # now operating in the spike-time domain rather than with labels
        # Consider merging multi-spike and single-spike?
        # single-spike is faster, so keep them separate for now.
        if self.multi_spike:
            self.spike_count = targets.size(0)
            spk_time_final = self.first_spike_fn(
                spk_out, self.spike_count, self.device
            )  # spk_time_final here means the first spike time
        else:
            spk_time_final = self.first_spike_fn(spk_out, self.device)

        # next need to check how tolerance copes with multi-spikes
        if self.tolerance:
            spk_time_final = self.tolerance_fn(
                spk_time_final, targets, self.tolerance
            )

        return spk_time_final, targets

    def _prediction_check(self, spk_out):
        # device = "cpu"
        # if spk_out.is_cuda:
        #     device = "cuda"
        device = spk_out.device

        num_steps = spk_out.size(0)
        num_outputs = spk_out.size(-1)

        return device, num_steps, num_outputs

    @staticmethod
    class FirstSpike(torch.autograd.Function):
        """Convert spk_rec of 1/0s [TxBxN] --> first spike time [BxN].
        Linearize df/dS=-1 if spike, 0 if no spike."""

        @staticmethod
        def forward(ctx, spk_rec, device="cpu"):
            """Convert spk_rec of 1/0s [TxBxN] --> spk_time [TxBxN].
            0's indicate no spike --> +1 is first time step.
            Transpose accounts for broadcasting along final dimension
            (i.e., multiply along T)."""
            spk_time = (
                spk_rec.transpose(0, -1)
                * (torch.arange(0, spk_rec.size(0)).detach().to(device) + 1)
            ).transpose(0, -1)

            """extact first spike time. Will be used to pass into loss
            function."""
            first_spike_time = torch.zeros_like(spk_time[0])
            for step in range(spk_time.size(0)):
                first_spike_time += (
                    spk_time[step] * ~first_spike_time.bool()
                )  # mask out subsequent spikes

            """override element 0 (no spike) with shadow spike @ final time
            step, then offset by -1
            s.t. first_spike is at t=0."""
            first_spike_time += ~first_spike_time.bool() * (spk_time.size(0))
            first_spike_time -= 1  # fix offset
            ctx.save_for_backward(first_spike_time, spk_rec)
            return first_spike_time

        @staticmethod
        def backward(ctx, grad_output):
            (first_spike_time, spk_rec) = ctx.saved_tensors
            spk_time_grad = torch.zeros_like(spk_rec)  # T x B x N

            """spike extraction step/indexing @ each step is
            non-differentiable.
            Apply sign estimator by substituting gradient for -1 ONLY at
            first spike time."""
            for i in range(first_spike_time.size(0)):
                for j in range(first_spike_time.size(1)):
                    spk_time_grad[first_spike_time[i, j].long(), i, j] = 1.0
            grad = -grad_output * spk_time_grad
            return grad, None

    @staticmethod
    class MultiSpike(torch.autograd.Function):
        """Convert spk_rec of 1/0s [TxBxN] --> first F spike times [FxBxN].
        Linearize df/dS=-1 if spike, 0 if no spike."""

        @staticmethod
        def forward(ctx, spk_rec, spk_count, device="cpu"):
            spk_rec_tmp = spk_rec.clone()
            spk_time_rec = []

            for step in range(spk_count):
                """Convert spk_rec of 1/0s [TxBxN] --> spk_time [TxBxN].
                0's indicate no spike --> +1 is first time step.
                Transpose accounts for broadcasting along final dimension
                (i.e., multiply along T)."""
                spk_time = (
                    spk_rec_tmp.transpose(0, -1)
                    * (
                        torch.arange(0, spk_rec_tmp.size(0))
                        .detach()
                        .to(device)
                        + 1
                    )
                ).transpose(0, -1)

                """extact n-th spike time (n=step) up to F."""
                nth_spike_time = torch.zeros_like(spk_time[0])
                for step in range(spk_time.size(0)):
                    nth_spike_time += (
                        spk_time[step] * ~nth_spike_time.bool()
                    )  # mask out subsequent spikes

                """override element 0 (no spike) with shadow spike @ final
                time step, then offset by -1
                s.t. first_spike is at t=0."""
                nth_spike_time += ~nth_spike_time.bool() * (
                    spk_time.size(0)
                )  # populate non-spiking with total size
                nth_spike_time -= 1  # fix offset
                spk_time_rec.append(nth_spike_time)

                """before looping, eliminate n-th spike. this avoids double
                counting spikes."""
                spk_rec_tmp[nth_spike_time.long()] = 0

            """Pass this into loss function."""
            spk_time_rec = torch.stack(spk_time_rec)

            ctx.save_for_backward(spk_time_rec, spk_rec)

            return spk_time_rec

        @staticmethod
        def backward(ctx, grad_output):
            (spk_time_final, spk_rec) = ctx.saved_tensors
            spk_time_grad = torch.zeros_like(spk_rec)  # T x B x N

            """spike extraction step/indexing @ each step is
            non-differentiable.
            Apply sign estimator by substituting gradient for -1 ONLY at
            F-th spike time."""
            for i in range(spk_time_final.size(0)):
                for j in range(spk_time_final.size(1)):
                    for k in range(spk_time_final.size(2)):
                        spk_time_grad[
                            spk_time_final[i, j, k].long(), j, k
                        ] = -grad_output[i, j, k]
            grad = spk_time_grad
            return grad, None, None

    @staticmethod
    class Tolerance(torch.autograd.Function):
        """If spike time is 'close enough' to target spike within tolerance,
        set the time to target for loss calc only."""

        # TO-DO: remove ctx?
        @staticmethod
        def forward(ctx, spk_time, target, tolerance):
            spk_time_clone = (
                spk_time.clone()
            )  # spk_time_clone: BxN (FxBxN for multi-spike); target: TxBxN
            spk_time_clone[torch.abs(spk_time - target) < tolerance] = (
                torch.ones_like(spk_time) * target
            )[torch.abs(spk_time - target) < tolerance]
            return spk_time_clone

        @staticmethod
        def backward(ctx, grad_output):
            grad = grad_output
            return grad, None, None

    def labels_to_spike_times(self, targets, num_outputs):
        """Convert index labels [B] into spike times."""

        if not self.multi_spike:
            targets = self.label_to_single_spike(targets, num_outputs)

        # pass in labels --> output multiple spikes
        # assumes on_target & off_target are iterable
        else:
            targets = self.label_to_multi_spike(targets, num_outputs)

        return targets

    def label_to_single_spike(self, targets, num_outputs):
        """Convert labels from neuron index (dim: B) to first spike time
        (dim: B x N)."""

        # guess: i designed this code with on_target >> off_target in mind
        targets = spikegen.targets_convert(
            targets,
            num_classes=num_outputs,
            on_target=self.on_target,
            off_target=self.off_target,
        )

        return targets

    def label_to_multi_spike(self, targets, num_outputs):
        """Convert labels from neuron index (dim: B) to multiple spike times
        (dim: F x B x N).
        F is the number of spikes per neuron. Assumes target is iterable
        along F."""

        num_spikes_on = len(self.on_target)
        num_spikes_off = len(self.off_target)

        if num_spikes_on != num_spikes_off:
            raise IndexError(
                f"`on_target` (length: {num_spikes_on}) must have the same "
                f"length as `off_target` (length: {num_spikes_off}."
            )

        # iterate through each spike
        targets_rec = []
        for step in range(num_spikes_on):
            target_step = spikegen.targets_convert(
                targets,
                num_classes=num_outputs,
                on_target=self.on_target[step],
                off_target=self.off_target[step],
            )
            targets_rec.append(target_step)
        targets_rec = torch.stack(targets_rec)

        return targets_rec


class mse_temporal_loss:
    """Mean Square Error Temporal Loss.

    The first spike time of each output neuron [batch_size x num_outputs] is
    measured against the desired spike time with the Mean Square Error Loss
    Function.
    Note that the derivative of each spike time with respect to the spike
    df/dU is non-differentiable for most neuron classes, and is set to a sign
    estimator of -1.
    I.e., increasing membrane potential causes a proportionately earlier
    firing time.

    The Mean Square Error Temporal Loss can account for multiple spikes by
    setting ``multi_spike=True``.
    If the actual spike time is close enough to the target spike time within
    a given tolerance, e.g., ``tolerance = 5`` time steps, then it does not
    contribute to the loss.

    Index labels are passed as the target by default.
    To enable passing in the spike time(s) for output neuron(s), set
    ``target_is_time=True``.

    Note: After spike times with specified targets, no penalty is applied
    for subsequent spiking.
    To eliminate later spikes, an additional target should be applied.

    Example::

        import torch
        import snntorch.functional as SF

        # default takes in idx labels as targets
        # correct classes aimed to fire by default at t=0, incorrect at t=-1
        (final time step)
        loss_fn = mse_temporal_loss()
        loss = loss_fn(spk_out, targets)

        # as above, but correct class fire @ t=5, incorrect at t=100 with a
        tolerance of 2 steps
        loss_fn = mse_temporal_loss(on_target=5, off_target=100, tolerance=2)
        loss = loss_fn(spk_out, targets)

        # as above with multiple spike time targets
        on_target = torch.tensor(5, 10)
        off_target = torch.tensor(100, 105)
        loss_fn = mse_temporal_loss(on_target=on_target,
        off_target=off_target, tolerance=2)
        loss = loss_fn(spk_out, targets)

        # specify first spike time for 5 neurons individually, zero tolerance
        target = torch.tensor(5, 10, 15, 20, 25)
        loss_fn = mse_temporal_loss(target_is_time=True)
        loss = loss_fn(spk_out, target)


    :param target_is_time: Specify if target is specified as spike times
        (True) or as neuron indexes (False). Defaults to ``False``
    :type target_is_time: bool, optional

    :param on_target: Spike time for correct classes
        (only if target_is_time=False). Defaults to ``0``
    :type on_target: int
        (or interable over multiple int if ``multi_spike=True``), optional

    :param off_target: Spike time for incorrect classes
        (only if target_is_time=False).
        Defaults to ``-1``, i.e., final time step
    :type off_target: int (or interable over multiple int if
        ``multi_spike=True``), optional

    :param tolerance: If the distance between the spike time and target is
        less than the specified tolerance, then it does not contribute to the
        loss. Defaults to ``0``.
    :type tolerance: int, optional

    :param multi_spike: Specify if multiple spikes in target. Defaults to
        ``False``
    :type multi_spike: bool, optional

    :return: Loss
    :rtype: torch.Tensor (single element)

    """

    def __init__(
        self,
        target_is_time=False,
        on_target=0,
        off_target=-1,
        tolerance=0,
        multi_spike=False,
        reduction="mean",
        weight=None,
    ):
        super().__init__()

        self.reduction = reduction
        self.weight = weight
        self.loss_fn = nn.MSELoss(
            reduction=("none" if self.weight is not None else self.reduction)
        )
        self.spk_time_fn = SpikeTime(
            target_is_time, on_target, off_target, tolerance, multi_spike
        )
        self.__name__ = "mse_temporal_loss"

    def __call__(self, spk_rec, targets):
        spk_time, target_time = self.spk_time_fn(
            spk_rec, targets
        )  # return encoded targets
        loss = self.loss_fn(
            spk_time / spk_rec.size(0), target_time / spk_rec.size(0)
        )  # spk_time_final: num_spikes x B x Nc. # Same with targets.

        if self.weight is not None:
            loss = loss * self.weight[targets]
            if self.reduction == "mean":
                loss = loss.mean()

        return loss


class ce_temporal_loss:
    """Cross Entropy Temporal Loss.

    The cross entropy loss of an 'inverted' first spike time of each output
    neuron [batch_size x num_outputs] is calculated.
    The 'inversion' is applied such that maximizing the value of the correct
    class decreases the first spike time (i.e., earlier spike).

    Options for inversion include: ``inverse='negate'`` which applies
    (-1 * output), or ``inverse='reciprocal'`` which takes (1/output).

    Note that the derivative of each spike time with respect to the spike
    df/dU is non-differentiable for most neuron classes, and is set to a
    sign estimator of -1.
    I.e., increasing membrane potential causes a proportionately earlier
    firing time.

    Index labels are passed as the target. To specify the exact spike time,
    use ``mse_temporal_loss`` instead.

    Note: After spike times with specified targets, no penalty is applied
    for subsequent spiking.

    Example::

        import torch
        import snntorch.functional as SF

        # correct classes aimed to fire by default at t=0, incorrect at
        final step
        loss_fn = ce_temporal_loss()
        loss = loss_fn(spk_out, targets)

    :param inverse: Specify how to invert output before taking cross
        entropy. Either scale by (-1 * x) with ``inverse='negate'`` or take the
        reciprocal (1/x) with ``inverse='reciprocal'``. Defaults to ``negate``
    :type inverse: str, optional

    :return: Loss
    :rtype: torch.Tensor (single element)


    """

    def __init__(self, inverse="negate", reduction="mean", weight=None):
        super().__init__()

        self.reduction = reduction
        self.weight = weight
        self.loss_fn = nn.CrossEntropyLoss(
            reduction=self.reduction, weight=self.weight
        )
        self.spk_time_fn = SpikeTime(target_is_time=False)
        self.inverse = inverse
        self._ce_temporal_cases()

        self.__name__ = "ce_temporal_loss"

    def __call__(self, spk_rec, targets):
        spk_time, _ = self.spk_time_fn(
            spk_rec, targets
        )  # return encoded targets
        if self.inverse == "negate":
            spk_time = -spk_time
        if self.inverse == "reciprocal":
            spk_time = 1 / (spk_time + 1)

        # loss = self.loss_fn(
        #     spk_time / spk_rec.size(0), targets / spk_rec.size(0)
        # )  # spk_time_final: num_spikes x B x Nc. # Same with targets.

        loss = self.loss_fn(
            spk_time, targets
        )  # spk_time_final: num_spikes x B x Nc. # Same with targets.

        return loss

    def _ce_temporal_cases(self):
        if self.inverse != "negate" and self.inverse != "reciprocal":
            raise ValueError(
                '`inverse` must be of type string containing either "negate" '
                'or "reciprocal".'
            )<|MERGE_RESOLUTION|>--- conflicted
+++ resolved
@@ -60,13 +60,11 @@
         return pop_code
 
     def _intermediate_reduction(self):
-        return self.reduction if self.weight is None else "none"
+        return self.reduction if self.weight is None else 'none'
 
     def _reduce(self, loss):
         # if reduction was delayed due to weight
-        requires_reduction = (
-            self.weight is not None and self.reduction == "mean"
-        )
+        requires_reduction = self.weight is not None and self.reduction == 'mean'
         return loss.mean() if requires_reduction else loss
 
 
@@ -96,11 +94,7 @@
 
     """
 
-<<<<<<< HEAD
-    def __init__(self, reduction="mean", weight=None):
-=======
     def __init__(self, population_code=False, num_classes=False, reduction='mean', weight=None):
->>>>>>> 8e5962f7
         super().__init__(reduction=reduction, weight=weight)
         self.population_code = population_code
         self.num_classes = num_classes
@@ -109,12 +103,6 @@
     def _compute_loss(self, spk_out, targets):
         device, num_steps, num_outputs = self._prediction_check(spk_out)
         log_softmax_fn = nn.LogSoftmax(dim=-1)
-<<<<<<< HEAD
-        loss_fn = nn.NLLLoss(
-            reduction=self._intermediate_reduction(), weight=self.weight
-        )
-=======
->>>>>>> 8e5962f7
 
         if self.population_code:
             for idx in range(self.num_classes):
@@ -131,16 +119,7 @@
             loss_fn = nn.NLLLoss(reduction=self._intermediate_reduction(), weight=self.weight)
             
         log_p_y = log_softmax_fn(spk_out)
-<<<<<<< HEAD
-
-        loss_shape = (
-            (spk_out.size(1))
-            if self._intermediate_reduction() == "none"
-            else (1)
-        )
-=======
         loss_shape = (spk_out.size(1)) if self._intermediate_reduction() == 'none' else (1)
->>>>>>> 8e5962f7
         loss = torch.zeros(loss_shape, dtype=dtype, device=device)
 
         for step in range(num_steps):
@@ -192,13 +171,7 @@
 
     """
 
-    def __init__(
-        self,
-        population_code=False,
-        num_classes=False,
-        reduction="mean",
-        weight=None,
-    ):
+    def __init__(self, population_code=False, num_classes=False, reduction='mean', weight=None):
         super().__init__(reduction=reduction, weight=weight)
         self.population_code = population_code
         self.num_classes = num_classes
@@ -206,9 +179,7 @@
 
     def _compute_loss(self, spk_out, targets):
         log_softmax_fn = nn.LogSoftmax(dim=-1)
-        loss_fn = nn.NLLLoss(
-            reduction=self._intermediate_reduction(), weight=self.weight
-        )
+        loss_fn = nn.NLLLoss(reduction=self._intermediate_reduction(), weight=self.weight)
 
         if self.population_code:
             _, _, num_outputs = self._prediction_check(spk_out)
@@ -253,15 +224,13 @@
 
     """
 
-    def __init__(self, reduction="mean", weight=None):
+    def __init__(self, reduction='mean', weight=None):
         super().__init__(reduction=reduction, weight=weight)
         self.__name__ = "ce_max_membrane_loss"
 
     def _compute_loss(self, mem_out, targets):
         log_softmax_fn = nn.LogSoftmax(dim=-1)
-        loss_fn = nn.NLLLoss(
-            reduction=self._intermediate_reduction(), weight=self.weight
-        )
+        loss_fn = nn.NLLLoss(reduction=self._intermediate_reduction(), weight=self.weight)
 
         max_mem_out, _ = torch.max(mem_out, 0)
         log_p_y = log_softmax_fn(max_mem_out)
@@ -322,8 +291,8 @@
         incorrect_rate=0,
         population_code=False,
         num_classes=False,
-        reduction="mean",
-        weight=None,
+        reduction='mean',
+        weight=None
     ):
         super().__init__(reduction=reduction, weight=weight)
         self.correct_rate = correct_rate
@@ -418,14 +387,7 @@
 
     #  to-do: add **kwargs to modify other keyword args in
     #  spikegen.targets_convert
-    def __init__(
-        self,
-        time_var_targets=False,
-        on_target=1,
-        off_target=0,
-        reduction="mean",
-        weight=None,
-    ):
+    def __init__(self, time_var_targets=False, on_target=1, off_target=0, reduction='mean', weight=None):
         super().__init__(reduction=reduction, weight=weight)
         self.time_var_targets = time_var_targets
         self.on_target = on_target
@@ -441,11 +403,7 @@
             off_target=self.off_target,
         )
 
-        loss_shape = (
-            mem_out[0].shape
-            if self._intermediate_reduction() == "none"
-            else (1)
-        )
+        loss_shape = mem_out[0].shape if self._intermediate_reduction() == 'none' else (1)
         loss = torch.zeros(loss_shape, dtype=dtype, device=device)
 
         loss_fn = nn.MSELoss(reduction=self._intermediate_reduction())
@@ -826,16 +784,14 @@
         off_target=-1,
         tolerance=0,
         multi_spike=False,
-        reduction="mean",
-        weight=None,
+        reduction='mean',
+        weight=None
     ):
         super().__init__()
 
         self.reduction = reduction
         self.weight = weight
-        self.loss_fn = nn.MSELoss(
-            reduction=("none" if self.weight is not None else self.reduction)
-        )
+        self.loss_fn = nn.MSELoss(reduction=('none' if self.weight is not None else self.reduction))
         self.spk_time_fn = SpikeTime(
             target_is_time, on_target, off_target, tolerance, multi_spike
         )
@@ -851,7 +807,7 @@
 
         if self.weight is not None:
             loss = loss * self.weight[targets]
-            if self.reduction == "mean":
+            if self.reduction == 'mean':
                 loss = loss.mean()
 
         return loss
@@ -901,14 +857,12 @@
 
     """
 
-    def __init__(self, inverse="negate", reduction="mean", weight=None):
+    def __init__(self, inverse="negate", reduction='mean', weight=None):
         super().__init__()
 
         self.reduction = reduction
         self.weight = weight
-        self.loss_fn = nn.CrossEntropyLoss(
-            reduction=self.reduction, weight=self.weight
-        )
+        self.loss_fn = nn.CrossEntropyLoss(reduction=self.reduction, weight=self.weight)
         self.spk_time_fn = SpikeTime(target_is_time=False)
         self.inverse = inverse
         self._ce_temporal_cases()
